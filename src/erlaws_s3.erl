--- conflicted
+++ resolved
@@ -195,20 +195,19 @@
 	    {error, Descr}
     end.
 
-<<<<<<< HEAD
-=======
 put_file(Bucket, Key, FileName, ContentType, Metadata) ->
     Date = httpd_util:rfc1123_date(erlang:localtime()),
     {FileSize, File} = openAndGetFileSize(FileName),
     Headers = 
-        buildContentHeaders(FileSize, ContentType ) ++
+        buildContentHeaders(FileSize) ++
 	buildMetadataHeaders(Metadata),
     Signature = sign(AWS_SEC_KEY,
                      stringToSign("PUT", "", ContentType, Date,
                                   Bucket, Key, Headers)),
     FinalHeaders = [ {"Authorization", "AWS " ++ AWS_KEY ++ ":" ++ Signature },
 		     {"Host", buildHost(Bucket) },
-		     {"Date", Date }
+		     {"Date", Date },
+		     {"Content-Type", ContentType}
 		     | Headers ],
     Payload = 
         lists:append(
@@ -223,7 +222,6 @@
     gen_tcp:close(Socket),
     file:close(File).
        
->>>>>>> 124ed207
 %% Retrieves the data associated with the given key.
 %% 
 %% Spec: get_object(Bucket::string(), Key::string()) ->
@@ -343,22 +341,14 @@
     buildProtocol() ++ Bucket ++ "." ++ ?AWS_S3_HOST ++ "/" ++ Path ++ 
 	erlaws_util:queryParams(QueryParams).
 
-<<<<<<< HEAD
+buildContentHeaders(Contents) when is_integer(Contents) -> 
+    [{"Content-Length", integer_to_list(Contents)}];
 % Detect gzip header and put appropriate Content-Encoding. Questionable?..
 buildContentHeaders(<<16#1f, 16#8b, _/binary>> = Contents) -> 
     [{"Content-Length", integer_to_list(size(Contents))},
      {"Content-Encoding", "gzip"}];
 buildContentHeaders(Contents) -> 
     [{"Content-Length", integer_to_list(size(Contents))}].
-=======
-buildContentHeaders(<<>>, _) -> [];
-buildContentHeaders(Contents, ContentType ) when is_binary(Contents) -> 
-    buildContentHeaders(size(Contents), 
-                        ContentType);
-buildContentHeaders(Size, ContentType) when is_integer(Size) ->
-    [{"Content-Length", integer_to_list(Size)},
-     {"Content-Type", ContentType}].
->>>>>>> 124ed207
 
 buildMetadataHeaders(Metadata) ->
     lists:foldl(fun({Key, Value}, Acc) ->
@@ -378,9 +368,8 @@
     erlaws_util:mkEnumeration( Parts, "\n") ++ 
 	canonicalizeResource(Bucket, Path).
 
-sign(Key, Data) ->
-    binary_to_list(base64:encode(crypto:sha_mac(
-                                   Key, Data))).
+sign (Key,Data) ->
+    binary_to_list( base64:encode( crypto:sha_mac(Key,Data) ) ).
 
 genericRequest( Method, Bucket, Path, QueryParams, Metadata,
 		HTTPHeaders, Body ) ->
@@ -397,14 +386,9 @@
 		     <<>> -> "";
 		     _ -> binary_to_list(base64:encode(erlang:md5(Body)))
 		 end,
-<<<<<<< HEAD
     
     Headers =
         buildContentHeaders(Body) ++
-=======
-
-    Headers = buildContentHeaders( Body, ContentType ) ++
->>>>>>> 124ed207
 	buildMetadataHeaders(Metadata) ++ 
 	buildContentMD5Header(ContentMD5) ++
 	HTTPHeaders,
